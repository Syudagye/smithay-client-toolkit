use std::{convert::TryInto, time::Duration};

use calloop::{EventLoop, LoopHandle};
use smithay_client_toolkit::{
    compositor::{CompositorHandler, CompositorState},
    delegate_compositor, delegate_keyboard, delegate_output, delegate_pointer, delegate_registry,
    delegate_seat, delegate_shm, delegate_xdg_shell, delegate_xdg_window,
    event_loop::WaylandSource,
    output::{OutputHandler, OutputState},
    registry::{ProvidesRegistryState, RegistryState},
    registry_handlers,
    seat::{
        keyboard::{KeyEvent, KeyboardHandler, Modifiers},
        pointer::{PointerEvent, PointerEventKind, PointerHandler},
        Capability, SeatHandler, SeatState,
    },
    shell::xdg::{
        window::{Window, WindowConfigure, WindowHandler, XdgWindowState},
        XdgShellState,
    },
    shm::{
        slot::{Buffer, SlotPool},
        ShmHandler, ShmState,
    },
};
use wayland_client::{
    globals::registry_queue_init,
    protocol::{wl_keyboard, wl_output, wl_pointer, wl_seat, wl_shm, wl_surface},
    Connection, QueueHandle,
};

fn main() {
    env_logger::init();

    let conn = Connection::connect_to_env().unwrap();

    let (globals, event_queue) = registry_queue_init(&conn).unwrap();
    let qh = event_queue.handle();
    let mut event_loop: EventLoop<SimpleWindow> =
        EventLoop::try_new().expect("Failed to initialize the event loop!");
    let loop_handle = event_loop.handle();
    WaylandSource::new(event_queue).unwrap().insert(loop_handle).unwrap();

    let mut simple_window = SimpleWindow {
        registry_state: RegistryState::new(&globals),
        seat_state: SeatState::new(&globals, &qh),
        output_state: OutputState::new(&globals, &qh),
        compositor_state: CompositorState::bind(&globals, &qh)
            .expect("wl_compositor not available"),
        shm_state: ShmState::bind(&globals, &qh).expect("wl_shm not available"),
        xdg_shell_state: XdgShellState::bind(&globals, &qh).expect("xdg shell not available"),
        xdg_window_state: XdgWindowState::bind(&globals, &qh),

        exit: false,
        first_configure: true,
        pool: None,
        width: 256,
        height: 256,
        shift: None,
        buffer: None,
        window: None,
        keyboard: None,
        keyboard_focus: false,
        pointer: None,
        loop_handle: event_loop.handle(),
    };

<<<<<<< HEAD
    while !simple_window.registry_state.ready() {
        event_loop.dispatch(None, &mut simple_window).unwrap();
    }

=======
>>>>>>> 45a2ea56
    let pool = SlotPool::new(
        simple_window.width as usize * simple_window.height as usize * 4,
        &simple_window.shm_state,
    )
    .expect("Failed to create pool");
    simple_window.pool = Some(pool);

    let surface = simple_window.compositor_state.create_surface(&qh).unwrap();

    let window = Window::builder()
        .title("A wayland window")
        // GitHub does not let projects use the `org.github` domain but the `io.github` domain is fine.
        .app_id("io.github.smithay.client-toolkit.SimpleWindow")
        .min_size((256, 256))
        .map(&qh, &simple_window.xdg_shell_state, &mut simple_window.xdg_window_state, surface)
        .expect("window creation");

    simple_window.window = Some(window);

    // We don't draw immediately, the configure will notify us when to first draw.

    loop {
        event_loop.dispatch(Duration::from_millis(16), &mut simple_window).unwrap();

        if simple_window.exit {
            println!("exiting example");
            break;
        }
    }
}

struct SimpleWindow {
    registry_state: RegistryState,
    seat_state: SeatState,
    output_state: OutputState,
    compositor_state: CompositorState,
    shm_state: ShmState,
    xdg_shell_state: XdgShellState,
    xdg_window_state: XdgWindowState,

    exit: bool,
    first_configure: bool,
    pool: Option<SlotPool>,
    width: u32,
    height: u32,
    shift: Option<u32>,
    buffer: Option<Buffer>,
    window: Option<Window>,
    keyboard: Option<wl_keyboard::WlKeyboard>,
    keyboard_focus: bool,
    pointer: Option<wl_pointer::WlPointer>,
    loop_handle: LoopHandle<'static, SimpleWindow>,
}

impl CompositorHandler for SimpleWindow {
    fn scale_factor_changed(
        &mut self,
        _conn: &Connection,
        _qh: &QueueHandle<Self>,
        _surface: &wl_surface::WlSurface,
        _new_factor: i32,
    ) {
        // Not needed for this example.
    }

    fn frame(
        &mut self,
        conn: &Connection,
        qh: &QueueHandle<Self>,
        _surface: &wl_surface::WlSurface,
        _time: u32,
    ) {
        self.draw(conn, qh);
    }
}

impl OutputHandler for SimpleWindow {
    fn output_state(&mut self) -> &mut OutputState {
        &mut self.output_state
    }

    fn new_output(
        &mut self,
        _conn: &Connection,
        _qh: &QueueHandle<Self>,
        _output: wl_output::WlOutput,
    ) {
    }

    fn update_output(
        &mut self,
        _conn: &Connection,
        _qh: &QueueHandle<Self>,
        _output: wl_output::WlOutput,
    ) {
    }

    fn output_destroyed(
        &mut self,
        _conn: &Connection,
        _qh: &QueueHandle<Self>,
        _output: wl_output::WlOutput,
    ) {
    }
}

impl WindowHandler for SimpleWindow {
    fn request_close(&mut self, _: &Connection, _: &QueueHandle<Self>, _: &Window) {
        self.exit = true;
    }

    fn configure(
        &mut self,
        conn: &Connection,
        qh: &QueueHandle<Self>,
        _window: &Window,
        configure: WindowConfigure,
        _serial: u32,
    ) {
        match configure.new_size {
            Some(size) => {
                self.width = size.0;
                self.height = size.1;
                self.buffer = None;
            }
            None => {
                self.width = 256;
                self.height = 256;
                self.buffer = None;
            }
        }

        // Initiate the first draw.
        if self.first_configure {
            self.first_configure = false;
            self.draw(conn, qh);
        }
    }
}

impl SeatHandler for SimpleWindow {
    fn seat_state(&mut self) -> &mut SeatState {
        &mut self.seat_state
    }

    fn new_seat(&mut self, _: &Connection, _: &QueueHandle<Self>, _: wl_seat::WlSeat) {}

    fn new_capability(
        &mut self,
        _conn: &Connection,
        qh: &QueueHandle<Self>,
        seat: wl_seat::WlSeat,
        capability: Capability,
    ) {
        if capability == Capability::Keyboard && self.keyboard.is_none() {
            println!("Set keyboard capability");
            let (keyboard, source) = self
                .seat_state
                .get_keyboard_with_repeat(qh, &seat, None)
                .expect("Failed to create keyboard");
            self.loop_handle
                .insert_source(source, |e, _, _state| {
                    dbg!(e);
                })
                .expect("Failed to insert the repeating keyboard into the event loop");
            self.keyboard = Some(keyboard);
        }

        if capability == Capability::Pointer && self.pointer.is_none() {
            println!("Set pointer capability");
            let pointer = self.seat_state.get_pointer(qh, &seat).expect("Failed to create pointer");
            self.pointer = Some(pointer);
        }
    }

    fn remove_capability(
        &mut self,
        _conn: &Connection,
        _: &QueueHandle<Self>,
        _: wl_seat::WlSeat,
        capability: Capability,
    ) {
        if capability == Capability::Keyboard && self.keyboard.is_some() {
            println!("Unset keyboard capability");
            self.keyboard.take().unwrap().release();
        }

        if capability == Capability::Pointer && self.pointer.is_some() {
            println!("Unset pointer capability");
            self.pointer.take().unwrap().release();
        }
    }

    fn remove_seat(&mut self, _: &Connection, _: &QueueHandle<Self>, _: wl_seat::WlSeat) {}
}

impl KeyboardHandler for SimpleWindow {
    fn enter(
        &mut self,
        _: &Connection,
        _: &QueueHandle<Self>,
        _: &wl_keyboard::WlKeyboard,
        surface: &wl_surface::WlSurface,
        _: u32,
        _: &[u32],
        keysyms: &[u32],
    ) {
        if self.window.as_ref().map(Window::wl_surface) == Some(surface) {
            println!("Keyboard focus on window with pressed syms: {:?}", keysyms);
            self.keyboard_focus = true;
        }
    }

    fn leave(
        &mut self,
        _: &Connection,
        _: &QueueHandle<Self>,
        _: &wl_keyboard::WlKeyboard,
        surface: &wl_surface::WlSurface,
        _: u32,
    ) {
        if self.window.as_ref().map(Window::wl_surface) == Some(surface) {
            println!("Release keyboard focus on window");
            self.keyboard_focus = false;
        }
    }

    fn press_key(
        &mut self,
        _conn: &Connection,
        _qh: &QueueHandle<Self>,
        _: &wl_keyboard::WlKeyboard,
        _: u32,
        event: KeyEvent,
    ) {
        println!("Key press: {:?}", event);
    }

    fn release_key(
        &mut self,
        _: &Connection,
        _: &QueueHandle<Self>,
        _: &wl_keyboard::WlKeyboard,
        _: u32,
        event: KeyEvent,
    ) {
        println!("Key release: {:?}", event);
    }

    fn update_modifiers(
        &mut self,
        _: &Connection,
        _: &QueueHandle<Self>,
        _: &wl_keyboard::WlKeyboard,
        _serial: u32,
        modifiers: Modifiers,
    ) {
        println!("Update modifiers: {:?}", modifiers);
    }
}

impl PointerHandler for SimpleWindow {
    fn pointer_frame(
        &mut self,
        _conn: &Connection,
        _qh: &QueueHandle<Self>,
        _pointer: &wl_pointer::WlPointer,
        events: &[PointerEvent],
    ) {
        use PointerEventKind::*;
        for event in events {
            // Ignore events for other surfaces
            if Some(&event.surface) != self.window.as_ref().map(Window::wl_surface) {
                continue;
            }

            match event.kind {
                Enter { .. } => {
                    println!("Pointer entered @{:?}", event.position);
                }
                Leave { .. } => {
                    println!("Pointer left");
                }
                Motion { .. } => {}
                Press { button, .. } => {
                    println!("Press {:x} @ {:?}", button, event.position);
                    self.shift = self.shift.xor(Some(0));
                }
                Release { button, .. } => {
                    println!("Release {:x} @ {:?}", button, event.position);
                }
                Axis { horizontal, vertical, .. } => {
                    println!("Scroll H:{:?}, V:{:?}", horizontal, vertical);
                }
            }
        }
    }
}

impl ShmHandler for SimpleWindow {
    fn shm_state(&mut self) -> &mut ShmState {
        &mut self.shm_state
    }
}

impl SimpleWindow {
    pub fn draw(&mut self, _conn: &Connection, qh: &QueueHandle<Self>) {
        if let Some(window) = self.window.as_ref() {
            let width = self.width;
            let height = self.height;
            let stride = self.width as i32 * 4;
            let pool = self.pool.as_mut().unwrap();

            let buffer = self.buffer.get_or_insert_with(|| {
                pool.create_buffer(width as i32, height as i32, stride, wl_shm::Format::Argb8888)
                    .expect("create buffer")
                    .0
            });

            let canvas = match pool.canvas(buffer) {
                Some(canvas) => canvas,
                None => {
                    // This should be rare, but if the compositor has not released the previous
                    // buffer, we need double-buffering.
                    let (second_buffer, canvas) = pool
                        .create_buffer(
                            self.width as i32,
                            self.height as i32,
                            stride,
                            wl_shm::Format::Argb8888,
                        )
                        .expect("create buffer");
                    *buffer = second_buffer;
                    canvas
                }
            };

            // Draw to the window:
            {
                let shift = self.shift.unwrap_or(0);
                canvas.chunks_exact_mut(4).enumerate().for_each(|(index, chunk)| {
                    let x = ((index + shift as usize) % width as usize) as u32;
                    let y = (index / width as usize) as u32;

                    let a = 0xFF;
                    let r = u32::min(((width - x) * 0xFF) / width, ((height - y) * 0xFF) / height);
                    let g = u32::min((x * 0xFF) / width, ((height - y) * 0xFF) / height);
                    let b = u32::min(((width - x) * 0xFF) / width, (y * 0xFF) / height);
                    let color = (a << 24) + (r << 16) + (g << 8) + b;

                    let array: &mut [u8; 4] = chunk.try_into().unwrap();
                    *array = color.to_le_bytes();
                });

                if let Some(shift) = &mut self.shift {
                    *shift = (*shift + 1) % width;
                }
            }

            // Damage the entire window
            window.wl_surface().damage_buffer(0, 0, self.width as i32, self.height as i32);

            // Request our next frame
            window.wl_surface().frame(qh, window.wl_surface().clone());

            // Attach and commit to present.
            buffer.attach_to(window.wl_surface()).expect("buffer attach");
            window.wl_surface().commit();
        }
    }
}

delegate_compositor!(SimpleWindow);
delegate_output!(SimpleWindow);
delegate_shm!(SimpleWindow);

delegate_seat!(SimpleWindow);
delegate_keyboard!(SimpleWindow);
delegate_pointer!(SimpleWindow);

delegate_xdg_shell!(SimpleWindow);
delegate_xdg_window!(SimpleWindow);

delegate_registry!(SimpleWindow);

impl ProvidesRegistryState for SimpleWindow {
    fn registry(&mut self) -> &mut RegistryState {
        &mut self.registry_state
    }
    registry_handlers![OutputState, SeatState,];
}<|MERGE_RESOLUTION|>--- conflicted
+++ resolved
@@ -65,13 +65,6 @@
         loop_handle: event_loop.handle(),
     };
 
-<<<<<<< HEAD
-    while !simple_window.registry_state.ready() {
-        event_loop.dispatch(None, &mut simple_window).unwrap();
-    }
-
-=======
->>>>>>> 45a2ea56
     let pool = SlotPool::new(
         simple_window.width as usize * simple_window.height as usize * 4,
         &simple_window.shm_state,
